--- conflicted
+++ resolved
@@ -204,7 +204,7 @@
 	}
 
 	for zone, ns := range *s.config.stub {
-		if strings.HasSuffix(name, "." + zone) || name == zone {
+		if strings.HasSuffix(name, "."+zone) || name == zone {
 			metrics.ReportRequestCount(req, metrics.Stub)
 
 			resp := s.ServeDNSStubForward(w, req, ns)
@@ -236,7 +236,7 @@
 		return
 	}
 
-	if q.Qclass != dns.ClassCHAOS && !strings.HasSuffix(name, "." +s.config.Domain) && name != s.config.Domain {
+	if q.Qclass != dns.ClassCHAOS && !strings.HasSuffix(name, "."+s.config.Domain) && name != s.config.Domain {
 		metrics.ReportRequestCount(req, metrics.Rec)
 
 		resp := s.ServeDNSForward(w, req)
@@ -252,13 +252,10 @@
 	metrics.ReportCacheMiss(metrics.Response)
 
 	defer func() {
-<<<<<<< HEAD
 		if fflag {
 			return
 		}
-=======
 		metrics.ReportRequestCount(req, metrics.Auth)
->>>>>>> 2a758afb
 		metrics.ReportDuration(m, start, metrics.Auth)
 		metrics.ReportErrorCount(m, metrics.Auth)
 
